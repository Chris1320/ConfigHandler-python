--- conflicted
+++ resolved
@@ -22,9 +22,4 @@
 LIABILITY, WHETHER IN AN ACTION OF CONTRACT, TORT OR OTHERWISE, ARISING FROM,
 OUT OF OR IN CONNECTION WITH THE SOFTWARE OR THE USE OR OTHER DEALINGS IN THE
 SOFTWARE.
-"""
-<<<<<<< HEAD
-
-from . import info
-=======
->>>>>>> 6f70405e
+"""