# ConfigHandler

## Description

> **NOTE**: Configuration files made by *ConfigHandler v0.0.2.1* are not compatible with *ConfigHandler v0.3.0*.

Create, update, and remove values from a configuration file made by ConfigHandler.

+ ***Simple Mode***: Store simple data (e.g., version, program statistics, etc.) in a single file.
+ ***Advanced Mode***: Store configuration data using JSON data format. Supports metadata, encryption, and compression.

## Installation

<<<<<<< HEAD
- via pip: `pip install py-config-handler`
- as a Git submodule: `git submodule add https://github.com/Chris1320/ConfigHandler-python.git`
=======
- via pip: `pip install py-config_handler`
- via Git submodule: `git submodule add https://github.com/Chris1320/ConfigHandler-python.git`
>>>>>>> ca4ce984

## Usage

### Simple Mode

**[QuickStart]** Creating a New Configuration File

```python

from config_handler import Simple

config = Simple("config.ini")

# Create a new configuration file by assigning key-value pair.
config.set("foo", "bar")  # "foo" is the key, "bar" is the value.
config.set("nums", 123)
config.set("dec", 3.14)
config.set("Aboolean", True)
config.set("unintentional variable!", "unintentional value.")

# Remove values
config.remove("unintentional variable!")

config.save()  # Save the data to the file.

```

**[QuickStart]** Loading an Existing Configuration File

```python

from config_handler.simple import Simple

config = Simple("config.ini")

# Load the data from the file.
config.load()

# Get values from the loaded data.
config.get("foo")  # "foo" is the key.

# Change value of a key.
config.set("foo", "barred")

# Add a new key-value pair.
config.set("new_key", "new_value")

# Encode configuration file to Base64.
config.isbase64 = True

# Save changes
config.save()

```

A key can be any string, but must not start with a `#`, include a `=`, or include a `\\n`.
A value can by any string, integer, or float.

### Advanced Mode

**[QuickStart]** Creating a New Configuration File

```python

from config_handler.advanced import Advanced

config = Advanced("config.ini")

config.new(
    name="Advanced Mode Test",
    author="Chris1320",
    compression="zlib",
    encryption="aes256"
)

# Create a new configuration file by assigning key-value pair.
config.set("foo", "bar")  # "foo" is the key, "bar" is the value.
config.set("nums", 123)
config.set("dec", 3.14)
config.set("Aboolean", True)
config.set("unintentional variable!", "unintentional value.")

# Remove values
config.remove("unintentional variable!")

config.save()  # Save the data to the file.

```

**[QuickStart]** Loading an Existing Configuration File

```python

from config_handler.advanced import Advanced

config = Advanced("config.ini")

# Load the data from the file.
config.load()

# Get values from the loaded data.
config.get("foo")  # "foo" is the key.

# Change value of a key.
config.set("foo", "barred")

# Add a new key-value pair.
config.set("new_key", "new_value")

# Encode configuration file to Base64.
config.metadata()  # Get metadata of the configuration file.

# Save changes
config.save()

```<|MERGE_RESOLUTION|>--- conflicted
+++ resolved
@@ -11,13 +11,8 @@
 
 ## Installation
 
-<<<<<<< HEAD
-- via pip: `pip install py-config-handler`
-- as a Git submodule: `git submodule add https://github.com/Chris1320/ConfigHandler-python.git`
-=======
-- via pip: `pip install py-config_handler`
-- via Git submodule: `git submodule add https://github.com/Chris1320/ConfigHandler-python.git`
->>>>>>> ca4ce984
++ via pip: `pip install py-config-handler`
++ as a Git submodule: `git submodule add https://github.com/Chris1320/ConfigHandler-python.git`
 
 ## Usage
 
